--- conflicted
+++ resolved
@@ -285,11 +285,6 @@
  
         # Use the selected method in your code
         if data_input_method == 'Separate Bid & Baseline files':
-<<<<<<< HEAD
-          
-=======
-            # Existing steps for separate files
->>>>>>> 0df87744
             st.header("Upload Baseline and Bid Files")
  
             # Upload baseline file
@@ -315,11 +310,7 @@
             for i in range(int(num_files)):
                 bid_file = st.file_uploader(f"Upload Bid Sheet {i + 1}", type=["xlsx"], key=f'bid_file_{i}')
                 supplier_name = st.text_input(f"Supplier Name for Bid Sheet {i + 1}", key=f'supplier_name_{i}')
-<<<<<<< HEAD
-               
-=======
->>>>>>> 0df87744
-                # Sheet selection for each Bid File
+ 
                 bid_sheet = None
                 if bid_file and supplier_name:
                     try:
