--- conflicted
+++ resolved
@@ -1470,13 +1470,13 @@
                                         # Attempt to pull grouping from original_df, but ensuring one row per Bid ID
                                         if original_df is not None and 'Bid ID' in original_df.columns:
                                             if scenario_detail_grouping in original_df.columns:
-<<<<<<< HEAD
+
                                                 # Create a unique mapping for the grouping field: one row per Bid ID
                                                 original_unique = original_df[['Bid ID', scenario_detail_grouping]].drop_duplicates(subset=['Bid ID'])
                                                 df['Bid ID'] = df['Bid ID'].astype(str)
                                                 original_unique['Bid ID'] = original_unique['Bid ID'].astype(str)
                                                 df = df.merge(original_unique, on='Bid ID', how='left')
-=======
+
                                                 # 1) Make sure both have str Bid ID
                                                 df['Bid ID'] = df['Bid ID'].astype(str)
                                                 original_df['Bid ID'] = original_df['Bid ID'].astype(str)
@@ -1497,7 +1497,7 @@
                                                 )
                                                 # 3) Merge that single row per Bid ID
                                                 df = df.merge(unique_map[['Bid ID', scenario_detail_grouping]], on='Bid ID', how='left')
->>>>>>> 367e5347
+              
                                                 if scenario_detail_grouping not in df.columns:
                                                     st.error(f"Failed to merge the grouping field '{scenario_detail_grouping}' into '{sheet_name}'. Skipping this scenario.")
                                                     continue
@@ -1523,17 +1523,17 @@
                                                     # Create a unique mapping for the sub-summary field: one row per Bid ID
                                                     original_unique = original_df[['Bid ID', scenario_summary_selections]].drop_duplicates(subset=['Bid ID'])
                                                     df['Bid ID'] = df['Bid ID'].astype(str)
-<<<<<<< HEAD
+
                                                     original_unique['Bid ID'] = original_unique['Bid ID'].astype(str)
                                                     df = df.merge(original_unique, on='Bid ID', how='left')
-=======
+
                                                     original_df['Bid ID'] = original_df['Bid ID'].astype(str)
                                                     df = df.merge(
                                                         original_df[['Bid ID', scenario_summary_selections]], 
                                                         on='Bid ID', 
                                                         how='left'
                                                     )
->>>>>>> 367e5347
+
                                                     if scenario_summary_selections not in df.columns:
                                                         st.warning(
                                                             f"Failed to merge the sub-summary field '{scenario_summary_selections}' into '{sheet_name}'. "
