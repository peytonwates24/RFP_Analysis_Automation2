# modules/utils.py
import streamlit as st
import pandas as pd
from .config import logger
<<<<<<< HEAD
import uuid
import datetime

=======
from decimal import Decimal

from decimal import Decimal
>>>>>>> 580ce789

def normalize_columns(df):
    column_mapping = {
        'bid_id': 'Bid ID',
        'business_group': 'Business Group',
        'product_type': 'Product Type',
        'incumbent': 'Incumbent',
        'baseline_price': 'Baseline Price',
        'current_price': 'Current Price',
        'bid_supplier_name': 'Supplier Name',
        'bid_supplier_capacity': 'Supplier Capacity',
        'bid_price': 'Bid Price',
        'supplier_name': 'Supplier Name',
        'bid_volume': 'Bid Volume',
        'facility': 'Facility'
    }

    # Instead of float, specify Decimal for price columns:
    known_dtypes = {
        'Bid ID': str,
        'Business Group': str,
        'Product Type': str,
        'Incumbent': str,
        'Baseline Price': Decimal, 
        'Supplier Name': str,
        'Supplier Capacity': Decimal,
        'Bid Price': Decimal,      
        'Bid Volume': Decimal,
        'Facility': str,
        'Current Price': Decimal
    }

    df.columns = [col.strip().lower() for col in df.columns]
    df = df.rename(columns=column_mapping)
    df.columns = [col.strip().title() for col in df.columns]

    for col in df.columns:
        if col in known_dtypes:
            desired_dtype = known_dtypes[col]
        else:
            desired_dtype = str

        if desired_dtype == str:
            df[col] = df[col].astype(str).str.strip()
        elif desired_dtype == Decimal:
            # Convert to string first, strip whitespace, then Decimal
            df[col] = df[col].astype(str).str.strip().apply(lambda x: Decimal(x) if x not in ["", "nan"] else None)
        else:
            df[col] = pd.to_numeric(df[col], errors='coerce').astype(desired_dtype, errors='ignore')
    return df


# Example implementation in modules/utils.py

# Function to validate uploaded file
def validate_uploaded_file(uploaded_file) -> bool:
    """
    Validates the uploaded Excel file.
    
    Criteria:
    - Must contain all required columns.
    """
    try:
        # Attempt to read the Excel file
        df = pd.read_excel(uploaded_file, engine='openpyxl')
        
        # Define required columns based on the Supabase table
        required_columns = [
            'bid_id',
            'supplier_name',
            'facility',
            'baseline_price',
            'current_price',
            'bid_volume',
            'bid_price',
            'supplier_capacity'
            # Add other required columns
        ]
        
        missing_columns = [col for col in required_columns if col not in df.columns]
        if missing_columns:
            st.error(f"Missing columns: {', '.join(missing_columns)}")
            logger.error(f"Uploaded file '{uploaded_file.name}' is missing columns: {', '.join(missing_columns)}")
            return False
        
        return True
    except Exception as e:
        st.error(f"Error reading the uploaded file: {e}")
        logger.error(f"Error reading the uploaded file '{uploaded_file.name}': {e}")
        return False

# Function to generate a unique file name
def generate_unique_filename(original_filename):
    unique_id = uuid.uuid4().hex
    if '.' in original_filename:
        name, extension = original_filename.rsplit('.', 1)
        return f"{name}_{unique_id}.{extension}"
    else:
        return f"{original_filename}_{unique_id}"<|MERGE_RESOLUTION|>--- conflicted
+++ resolved
@@ -2,15 +2,9 @@
 import streamlit as st
 import pandas as pd
 from .config import logger
-<<<<<<< HEAD
-import uuid
-import datetime
-
-=======
 from decimal import Decimal
 
 from decimal import Decimal
->>>>>>> 580ce789
 
 def normalize_columns(df):
     column_mapping = {
@@ -63,50 +57,11 @@
     return df
 
 
-# Example implementation in modules/utils.py
-
-# Function to validate uploaded file
-def validate_uploaded_file(uploaded_file) -> bool:
-    """
-    Validates the uploaded Excel file.
-    
-    Criteria:
-    - Must contain all required columns.
-    """
-    try:
-        # Attempt to read the Excel file
-        df = pd.read_excel(uploaded_file, engine='openpyxl')
-        
-        # Define required columns based on the Supabase table
-        required_columns = [
-            'bid_id',
-            'supplier_name',
-            'facility',
-            'baseline_price',
-            'current_price',
-            'bid_volume',
-            'bid_price',
-            'supplier_capacity'
-            # Add other required columns
-        ]
-        
-        missing_columns = [col for col in required_columns if col not in df.columns]
-        if missing_columns:
-            st.error(f"Missing columns: {', '.join(missing_columns)}")
-            logger.error(f"Uploaded file '{uploaded_file.name}' is missing columns: {', '.join(missing_columns)}")
-            return False
-        
-        return True
-    except Exception as e:
-        st.error(f"Error reading the uploaded file: {e}")
-        logger.error(f"Error reading the uploaded file '{uploaded_file.name}': {e}")
+def validate_uploaded_file(file):
+    if not file:
+        st.error("No file uploaded. Please upload an Excel file.")
         return False
-
-# Function to generate a unique file name
-def generate_unique_filename(original_filename):
-    unique_id = uuid.uuid4().hex
-    if '.' in original_filename:
-        name, extension = original_filename.rsplit('.', 1)
-        return f"{name}_{unique_id}.{extension}"
-    else:
-        return f"{original_filename}_{unique_id}"+    if not file.name.endswith('.xlsx'):
+        st.error("Invalid file type. Please upload an Excel file (.xlsx).")
+        return False
+    return True