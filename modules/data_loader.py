--- conflicted
+++ resolved
@@ -1,13 +1,9 @@
 import pandas as pd
 import streamlit as st
-<<<<<<< HEAD
-from .utils import *
+from .utils import normalize_columns
 from .config import logger
 
 
-
-=======
-from .config import logger
 
 # --- Validation Function ---
 def validate_uploaded_file(uploaded_file) -> bool:
@@ -28,27 +24,15 @@
         return False
 
 # --- Data Loading Functions ---
->>>>>>> 367e5347
 def load_baseline_data(file_path, sheet_name):
     """
     Load the baseline data. The only required column is 'Bid ID'.
     """
     try:
-<<<<<<< HEAD
-        df = pd.read_excel(file_path, sheet_name=sheet_name, engine='openpyxl')
-        # Normalize (includes unifying 'Bid ID')
-        df = normalize_columns(df)
-        return df
-=======
         baseline_data = pd.read_excel(file_path, sheet_name=sheet_name, engine='openpyxl')
-        if not any(col.replace(" ", "").lower() == "bidid" for col in baseline_data.columns):
-            st.error("Baseline file must contain a 'Bid ID' column.")
-            logger.error("Baseline file missing 'Bid ID' column.")
-            return None
-        # Ensure 'Bid ID' is a string for consistency
+        baseline_data = normalize_columns(baseline_data)
         baseline_data['Bid ID'] = baseline_data['Bid ID'].astype(str)
         return baseline_data
->>>>>>> 367e5347
     except Exception as e:
         st.error(f"Error loading baseline data: {e}")
         logger.error(f"Error in load_baseline_data: {e}")
@@ -57,44 +41,17 @@
 
 
 def load_and_combine_bid_data(file_path, supplier_name, sheet_name):
-    """
-    Load a bid file and tag it with the given supplier name.
-    Only a 'Bid ID' column is required.
-    """
     try:
-<<<<<<< HEAD
         df = pd.read_excel(file_path, sheet_name=sheet_name, engine='openpyxl')
-        # Normalize (includes unifying 'Bid ID')
         df = normalize_columns(df)
-        # Assign or overwrite 'Supplier Name'
         df['Supplier Name'] = supplier_name
+        df['Bid ID'] = df['Bid ID'].astype(str)
         return df
-=======
-        bid_data = pd.read_excel(file_path, sheet_name=sheet_name, engine='openpyxl')
-        if not any(col.replace(" ", "").lower() == "bidid" for col in bid_data.columns):
-            st.error("Bid file must contain a 'Bid ID' column.")
-            logger.error("Bid file missing 'Bid ID' column.")
-            return None
-        # Ensure 'Bid ID' is a string for consistency
-        bid_data['Bid ID'] = bid_data['Bid ID'].astype(str)
-        # Force the supplier name (if a 'Supplier Name' column exists, it will be overridden)
-        bid_data['Supplier Name'] = supplier_name
-        return bid_data
->>>>>>> 367e5347
     except Exception as e:
         st.error(f"Error loading bid data: {e}")
         logger.error(f"Error in load_and_combine_bid_data: {e}")
         return None
 
-<<<<<<< HEAD
-
-
-
-
-
-=======
-# --- Merging Function ---
->>>>>>> 367e5347
 def start_process(baseline_file, baseline_sheet, bid_files_suppliers):
     """
     Merge the baseline file with one or more bid files using 'Bid ID' as the join key.
@@ -122,68 +79,13 @@
         bid_data = load_and_combine_bid_data(bid_file, supplier_name, bid_sheet)
         if bid_data is None:
             return None
-
-        if 'Bid ID' not in baseline_data.columns:
-            st.error("No 'Bid ID' in baseline after normalization.")
-            logger.error("No 'Bid ID' in baseline after normalization.")
-            return None
-
-        if 'Bid ID' not in combined_bid_data.columns:
-            st.error(f"No 'Bid ID' found in the bid file for supplier '{supplier_name}'.")
-            logger.error(f"No 'Bid ID' found in the bid file for supplier '{supplier_name}'.")
-            return None
-
         try:
-<<<<<<< HEAD
-            merged_data = pd.merge(
-                baseline_data,
-                combined_bid_data,
-                on="Bid ID",
-                how="left",
-                suffixes=('', '_BID')
-            )
-            # Ensure we keep track of the correct Supplier Name
+            merged_data = pd.merge(baseline_data, combined_bid_data, on="Bid ID", how="left", suffixes=('', '_bid'))
             merged_data['Supplier Name'] = supplier_name
-            # Optionally, unify columns again
-            merged_data = normalize_columns(merged_data)
             all_merged_data.append(merged_data)
-
         except KeyError:
             st.error("'Bid ID' column not found during merge.")
             logger.error("KeyError: 'Bid ID' not found.")
             return None
 
-    final_df = pd.concat(all_merged_data, ignore_index=True)
-    return final_df
-=======
-            # Merge on 'Bid ID' using a left join to ensure all baseline rows are kept.
-            # We specify suffixes so that duplicate columns from bid_data get a temporary suffix.
-            merged = pd.merge(baseline_data, bid_data, on="Bid ID", how="left", suffixes=('', '_bid'))
-            
-            # For each column coming from the bid file (those ending with '_bid'):
-            #   - If the same column exists in the baseline, drop the bid file's column.
-            #   - Otherwise, remove the '_bid' suffix.
-            for col in list(merged.columns):
-                if col.endswith('_bid'):
-                    base_col = col[:-4]  # Remove the '_bid' suffix
-                    if base_col in baseline_cols:
-                        merged.drop(columns=[col], inplace=True)
-                    else:
-                        merged.rename(columns={col: base_col}, inplace=True)
-            
-            # Ensure 'Bid ID' is a string
-            merged['Bid ID'] = merged['Bid ID'].astype(str)
-            # Force the 'Supplier Name' to the supplier provided in this bid file
-            merged['Supplier Name'] = supplier_name
-            
-            all_merged_data.append(merged)
-        except Exception as e:
-            st.error(f"Error during merging: {e}")
-            logger.error(f"Error during merging: {e}")
-            return None
-
-    if all_merged_data:
-        return pd.concat(all_merged_data, ignore_index=True)
-    else:
-        return None
->>>>>>> 367e5347
+    return pd.concat(all_merged_data, ignore_index=True)