import pandas as pd
from .config import logger
<<<<<<< HEAD
import numpy as np

# Scenario Analysis

import numpy as np  # Ensure this import is present to handle np.nan
import pandas as pd  # Make sure you have imported pandas as well
=======
from io import BytesIO
from openpyxl.utils import get_column_letter, column_index_from_string
from openpyxl.worksheet.datavalidation import DataValidation
from openpyxl.styles import Font
import numpy as np 
import re
# Scenario Analysis


>>>>>>> 580ce789

def add_missing_bid_ids(best_of_best_excl_df, original_merged_data, column_mapping, sheet_name):
    """
    Add missing Bid IDs to the analysis results by creating 'Unallocated' rows.
<<<<<<< HEAD
=======

    This version uses pd.concat instead of the deprecated DataFrame.append().
    
    Parameters:
        best_of_best_excl_df (pd.DataFrame): The current analysis DataFrame.
        original_merged_data (pd.DataFrame): The original merged DataFrame before exclusions.
        column_mapping (dict): A mapping of standard column names to actual DataFrame column names.
        sheet_name (str): The name of the sheet (for logging or further processing).
    
    Returns:
        pd.DataFrame: Updated analysis DataFrame with missing Bid IDs handled.
    """

    # Extract mapped column names
    bid_id_col = column_mapping['Bid ID']
    facility_col = column_mapping['Facility']
    incumbent_col = column_mapping['Incumbent']
    baseline_price_col = column_mapping['Baseline Price']
    bid_volume_col = column_mapping['Bid Volume']

    # Check whether a 'Current Price' mapping exists
    has_current_price = (
        'Current Price' in column_mapping
        and column_mapping['Current Price'] is not None
        and column_mapping['Current Price'].lower() != 'none'
    )
    current_price_col = column_mapping.get('Current Price') if has_current_price else None

    # Identify Bid IDs missing in the analysis DataFrame
    all_bid_ids = original_merged_data[bid_id_col].unique()
    processed_ids = best_of_best_excl_df[bid_id_col].unique()
    missing_bids = set(all_bid_ids) - set(processed_ids)

    for bid_id in missing_bids:
        # Pick the first row with that missing Bid ID
        original_row = original_merged_data.loc[original_merged_data[bid_id_col] == bid_id].iloc[0]

        # Recalculate 'Baseline Spend' on the fly
        volume_val = original_row[bid_volume_col]
        base_price_val = original_row[baseline_price_col]
        if pd.notna(volume_val) and pd.notna(base_price_val):
            baseline_spend = volume_val * base_price_val
        else:
            baseline_spend = np.nan

        # Handle Current Price if applicable
        if current_price_col and current_price_col in original_merged_data.columns:
            current_price_val = original_row[current_price_col]
        else:
            current_price_val = np.nan

        # Construct a dictionary for the missing/unallocated row
        row_dict = {
            'Bid ID': bid_id,
            'Bid ID Split': 'A',
            'Facility': original_row[facility_col],
            'Incumbent': original_row[incumbent_col],
            'Baseline Price': base_price_val,
            'Current Price': current_price_val if has_current_price else np.nan,
            'Bid Volume': volume_val,
            'Baseline Spend': baseline_spend,
            'Awarded Supplier': 'Unallocated',
            'Awarded Supplier Price': np.nan,
            'Awarded Volume': np.nan,
            'Awarded Supplier Spend': np.nan,
            'Awarded Supplier Capacity': np.nan,
            'Baseline Savings': np.nan,
            'Current Price Savings': np.nan
        }

        # Convert row_dict into a DataFrame
        row_df = pd.DataFrame([row_dict])
        # Concat the new row onto the existing DataFrame
        best_of_best_excl_df = pd.concat([best_of_best_excl_df, row_df], ignore_index=True)

        logger.debug(
            f"[{sheet_name}] Added unallocated row for missing Bid ID {bid_id}, "
            f"Baseline Spend={baseline_spend}."
        )

    return best_of_best_excl_df

    """
    Add missing Bid IDs to the analysis results.
>>>>>>> 580ce789

    This version uses pd.concat instead of the deprecated DataFrame.append().
    
    Parameters:
        best_of_best_excl_df (pd.DataFrame): The current analysis DataFrame.
        original_merged_data (pd.DataFrame): The original merged DataFrame before exclusions.
        column_mapping (dict): A mapping of standard column names to actual DataFrame column names.
        sheet_name (str): The name of the sheet (for logging or further processing).
    
    Returns:
        pd.DataFrame: Updated analysis DataFrame with missing Bid IDs handled.
    """

    # Extract mapped column names
    bid_id_col = column_mapping['Bid ID']
    facility_col = column_mapping['Facility']
    incumbent_col = column_mapping['Incumbent']
    baseline_price_col = column_mapping['Baseline Price']
    bid_volume_col = column_mapping['Bid Volume']

    # Check whether a 'Current Price' mapping exists
    has_current_price = (
        'Current Price' in column_mapping
        and column_mapping['Current Price'] is not None
        and column_mapping['Current Price'].lower() != 'none'
    )
    current_price_col = column_mapping.get('Current Price') if has_current_price else None

    # Identify Bid IDs missing in the analysis DataFrame
    all_bid_ids = original_merged_data[bid_id_col].unique()
    processed_ids = best_of_best_excl_df[bid_id_col].unique()
    missing_bids = set(all_bid_ids) - set(processed_ids)

    for bid_id in missing_bids:
        # Pick the first row with that missing Bid ID
        original_row = original_merged_data.loc[original_merged_data[bid_id_col] == bid_id].iloc[0]

        # Recalculate 'Baseline Spend' on the fly
        volume_val = original_row[bid_volume_col]
        base_price_val = original_row[baseline_price_col]
        if pd.notna(volume_val) and pd.notna(base_price_val):
            baseline_spend = volume_val * base_price_val
        else:
            baseline_spend = np.nan

        # Handle Current Price if applicable
        if current_price_col and current_price_col in original_merged_data.columns:
            current_price_val = original_row[current_price_col]
        else:
            current_price_val = np.nan

        # Construct a dictionary for the missing/unallocated row
        row_dict = {
            'Bid ID': bid_id,
            'Bid ID Split': 'A',
            'Facility': original_row[facility_col],
            'Incumbent': original_row[incumbent_col],
            'Baseline Price': base_price_val,
            'Current Price': current_price_val if has_current_price else np.nan,
            'Bid Volume': volume_val,
            'Baseline Spend': baseline_spend,
            'Awarded Supplier': 'Unallocated',
            'Awarded Supplier Price': np.nan,
            'Awarded Volume': np.nan,
            'Awarded Supplier Spend': np.nan,
            'Awarded Supplier Capacity': np.nan,
            'Baseline Savings': np.nan,
            'Current Price Savings': np.nan
        }

        # Convert row_dict into a DataFrame
        row_df = pd.DataFrame([row_dict])
        # Concat the new row onto the existing DataFrame
        best_of_best_excl_df = pd.concat([best_of_best_excl_df, row_df], ignore_index=True)

        logger.debug(
            f"[{sheet_name}] Added unallocated row for missing Bid ID {bid_id}, "
            f"Baseline Spend={baseline_spend}."
        )

    return best_of_best_excl_df



def as_is_analysis(data, column_mapping):
    """Perform 'As-Is' analysis with normalized fields, including Current Price Savings."""
    logger.info("Starting As-Is analysis.")
    bid_price_col = column_mapping['Bid Price']
    bid_volume_col = column_mapping['Bid Volume']
    baseline_price_col = column_mapping['Baseline Price']
    supplier_capacity_col = column_mapping['Supplier Capacity']
    bid_id_col = column_mapping['Bid ID']
    incumbent_col = column_mapping['Incumbent']
    supplier_name_col = column_mapping['Supplier Name']
    facility_col = column_mapping['Facility']

    # Check if 'Current Price' is mapped and not 'None'
    has_current_price = 'Current Price' in column_mapping and column_mapping['Current Price'] != 'None'
    if has_current_price:
        current_price_col = column_mapping['Current Price']
        data['Current Price'] = data[current_price_col]

    data[supplier_name_col] = data[supplier_name_col].str.title()
    data[incumbent_col] = data[incumbent_col].str.title()
    data['Baseline Spend'] = data[bid_volume_col] * data[baseline_price_col]

    # Treat bids with Bid Price NaN or 0 as 'No Bid'
    data['Valid Bid'] = data[bid_price_col].notna() & (data[bid_price_col] != 0)

    as_is_list = []
    bid_ids = data[bid_id_col].unique()
    for bid_id in bid_ids:
        bid_rows = data[(data[bid_id_col] == bid_id) & data['Valid Bid']]
        incumbent = data.loc[data[bid_id_col] == bid_id, incumbent_col].iloc[0]
        incumbent_bid = bid_rows[bid_rows[supplier_name_col] == incumbent]

        if incumbent_bid.empty:
            bid_row = data[data[bid_id_col] == bid_id].iloc[0]
            row_dict = {
                'Bid ID': bid_id,
                'Bid ID Split': 'A',
                'Facility': bid_row[facility_col],
                'Incumbent': incumbent,
                'Baseline Price': bid_row[baseline_price_col],
                'Current Price': None if has_current_price else bid_row[baseline_price_col],  # Optional
                'Bid Volume': bid_row[bid_volume_col],
                'Baseline Spend': bid_row['Baseline Spend'],
                'Awarded Supplier': 'No Bid from Incumbent',
                'Awarded Supplier Price': None,
                'Awarded Volume': None,
                'Awarded Supplier Spend': None,
                'Awarded Supplier Capacity': None,
                'Baseline Savings': None,
                'Current Price Savings': None if has_current_price else None
            }
            as_is_list.append(row_dict)
            logger.debug(f"No valid bid from incumbent for Bid ID {bid_id}.")
            continue

        remaining_volume = incumbent_bid.iloc[0][bid_volume_col]
        split_index = 'A'
        for i, row in incumbent_bid.iterrows():
            supplier_capacity = row[supplier_capacity_col] if pd.notna(row[supplier_capacity_col]) else remaining_volume
            awarded_volume = min(remaining_volume, supplier_capacity)
            baseline_volume = awarded_volume
            baseline_spend = baseline_volume * row[baseline_price_col]
            as_is_spend = awarded_volume * row[bid_price_col]
            baseleline_as_is_savings = baseline_spend - as_is_spend


            row_dict = {
                'Bid ID': row[bid_id_col],
                'Bid ID Split': split_index,
                'Facility': row[facility_col],
                'Incumbent': incumbent,
                'Baseline Price': row[baseline_price_col],
                'Bid Volume': baseline_volume,
                'Baseline Spend': baseline_spend,
                'Awarded Supplier': row[supplier_name_col],
                'Awarded Supplier Price': row[bid_price_col],
                'Awarded Volume': awarded_volume,
                'Awarded Supplier Spend': as_is_spend,
                'Awarded Supplier Capacity': supplier_capacity,
                'Baseline Savings': baseleline_as_is_savings
            }

            if has_current_price:
                current_price = data.loc[data[bid_id_col] == bid_id, 'Current Price'].iloc[0]
                row_dict['Current Price'] = current_price
                if row_dict['Awarded Supplier Price'] is not None and row_dict['Bid Volume'] is not None:
                    row_dict['Current Price Savings'] = (current_price - row_dict['Awarded Supplier Price']) * row_dict['Bid Volume']
                else:
                    row_dict['Current Price Savings'] = None

            as_is_list.append(row_dict)
            logger.debug(f"As-Is analysis for Bid ID {bid_id}, Split {split_index}: Awarded Volume = {awarded_volume}")
            remaining_volume -= awarded_volume
            if remaining_volume > 0:
                split_index = chr(ord(split_index) + 1)
            else:
                break

    as_is_df = pd.DataFrame(as_is_list)

    # Define desired column order
    desired_columns = [
        'Bid ID', 'Bid ID Split', 'Facility', 'Incumbent',
        'Baseline Price'
    ]

    if has_current_price:
        desired_columns.append('Current Price')

    desired_columns.extend([
        'Bid Volume', 'Baseline Spend',
        'Awarded Supplier', 'Awarded Supplier Price',
        'Awarded Volume', 'Awarded Supplier Spend',
        'Awarded Supplier Capacity', 'Baseline Savings'
    ])

    if has_current_price:
        desired_columns.append('Current Price Savings')

    # Reorder columns
    as_is_df = as_is_df.reindex(columns=desired_columns)

    return as_is_df

def best_of_best_analysis(data, column_mapping):
    """Perform 'Best of Best' analysis with normalized fields, including Current Price Savings."""
    logger.info("Starting Best of Best analysis.")
    bid_price_col = column_mapping['Bid Price']
    bid_volume_col = column_mapping['Bid Volume']
    baseline_price_col = column_mapping['Baseline Price']
    supplier_capacity_col = column_mapping['Supplier Capacity']
    bid_id_col = column_mapping['Bid ID']
    facility_col = column_mapping['Facility']
    incumbent_col = column_mapping['Incumbent']
    supplier_name_col = column_mapping['Supplier Name']

    # Check if 'Current Price' is mapped and not 'None'
    has_current_price = 'Current Price' in column_mapping and column_mapping['Current Price'] != 'None'
    if has_current_price:
        current_price_col = column_mapping['Current Price']
        data['Current Price'] = data[current_price_col]

    # Treat bids with Bid Price NaN or 0 as 'No Bid'
    data['Valid Bid'] = data[bid_price_col].notna() & (data[bid_price_col] != 0)

    bid_data = data.loc[data['Valid Bid']]
    bid_data = bid_data.sort_values([bid_id_col, bid_price_col])
    data['Baseline Spend'] = data[bid_volume_col] * data[baseline_price_col]
    best_of_best_list = []
    bid_ids = data[bid_id_col].unique()
    for bid_id in bid_ids:
        bid_rows = bid_data[bid_data[bid_id_col] == bid_id]
        if bid_rows.empty:
            bid_row = data[data[bid_id_col] == bid_id].iloc[0]
            row_dict = {
                'Bid ID': bid_id,
                'Bid ID Split': 'A',
                'Facility': bid_row[facility_col],
                'Incumbent': bid_row[incumbent_col],
                'Baseline Price': bid_row[baseline_price_col],
                'Current Price': None if not has_current_price else bid_row[current_price_col],
                'Bid Volume': bid_row[bid_volume_col],
                'Baseline Spend': bid_row['Baseline Spend'],
                'Awarded Supplier': 'No Bids',
                'Awarded Supplier Price': None,
                'Awarded Volume': None,
                'Awarded Supplier Spend': None,
                'Awarded Supplier Capacity': None,
                'Baseline Savings': None,
                'Current Price Savings': None if not has_current_price else None
            }
            best_of_best_list.append(row_dict)
            logger.debug(f"No valid bids for Bid ID {bid_id}.")
            continue

        remaining_volume = bid_rows.iloc[0][bid_volume_col]
        split_index = 'A'
        for i, row in bid_rows.iterrows():
            supplier_capacity = row[supplier_capacity_col] if pd.notna(row[supplier_capacity_col]) else remaining_volume
            awarded_volume = min(remaining_volume, supplier_capacity)
            baseline_volume = awarded_volume
            baseline_spend = baseline_volume * row[baseline_price_col]
            best_of_best_spend = awarded_volume * row[bid_price_col]
            baseline_savings = baseline_spend - best_of_best_spend

            row_dict = {
                'Bid ID': row[bid_id_col],
                'Bid ID Split': split_index,
                'Facility': row[facility_col],
                'Incumbent': row[incumbent_col],
                'Baseline Price': row[baseline_price_col],
                'Bid Volume': baseline_volume,
                'Baseline Spend': baseline_spend,
                'Awarded Supplier': row[supplier_name_col],
                'Awarded Supplier Price': row[bid_price_col],
                'Awarded Volume': awarded_volume,
                'Awarded Supplier Spend': best_of_best_spend,
                'Awarded Supplier Capacity': supplier_capacity,
                'Baseline Savings': baseline_savings
            }

            if has_current_price:
                current_price = data.loc[data[bid_id_col] == bid_id, 'Current Price'].iloc[0]
                row_dict['Current Price'] = current_price
                if row_dict['Awarded Supplier Price'] is not None and row_dict['Bid Volume'] is not None:
                    row_dict['Current Price Savings'] = (current_price - row_dict['Awarded Supplier Price']) * row_dict['Bid Volume']
                else:
                    row_dict['Current Price Savings'] = None

            best_of_best_list.append(row_dict)
            logger.debug(f"Best of Best analysis for Bid ID {bid_id}, Split {split_index}: Awarded Volume = {awarded_volume}")
            remaining_volume -= awarded_volume
            if remaining_volume > 0:
                split_index = chr(ord(split_index) + 1)
            else:
                break

    best_of_best_df = pd.DataFrame(best_of_best_list)

    # Define desired column order
    desired_columns = [
        'Bid ID', 'Bid ID Split', 'Facility', 'Incumbent',
        'Baseline Price'
    ]

    if has_current_price:
        desired_columns.append('Current Price')

    desired_columns.extend([
        'Bid Volume', 'Baseline Spend',
        'Awarded Supplier', 'Awarded Supplier Price',
        'Awarded Volume', 'Awarded Supplier Spend',
        'Awarded Supplier Capacity', 'Baseline Savings'
    ])

    if has_current_price:
        desired_columns.append('Current Price Savings')

    # Reorder columns
    best_of_best_df = best_of_best_df.reindex(columns=desired_columns)

    return best_of_best_df

def best_of_best_excluding_suppliers(data, column_mapping, excluded_conditions):
    """
    Perform 'Best of Best Excluding Suppliers' analysis, including Current Price and Savings.

    Parameters:
        data (pd.DataFrame): The input data containing bid information.
        column_mapping (dict): A mapping of standard column names to actual DataFrame column names.
        excluded_conditions (list of tuples): Conditions to exclude certain suppliers or bids.

    Returns:
        pd.DataFrame: A DataFrame containing the analysis results.

    Raises:
        ValueError: If required columns are missing in column_mapping or data.
    """
    logger.info("Starting Best of Best Excluding Suppliers analysis.")

    # Define required columns
    required_columns = [
        'Bid Price', 'Bid Volume', 'Baseline Price', 'Supplier Capacity',
        'Bid ID', 'Incumbent', 'Supplier Name', 'Facility'
    ]
    has_current_price = 'Current Price' in column_mapping and column_mapping['Current Price'] != 'None'
    if has_current_price:
        required_columns.append('Current Price')

    # Validate column_mapping
    missing_columns = [col for col in required_columns if col not in column_mapping]
    if missing_columns:
        logger.error(f"Missing columns in column_mapping: {missing_columns}")
        raise ValueError(f"Missing columns in column_mapping: {missing_columns}")

    # Validate data columns
    data_columns = [column_mapping[col] for col in required_columns]
    missing_data_columns = [col for col in data_columns if col not in data.columns]
    if missing_data_columns:
        logger.error(f"Missing columns in data: {missing_data_columns}")
        raise ValueError(f"Missing columns in data: {missing_data_columns}")

    # Extract column names from column_mapping
    bid_price_col = column_mapping['Bid Price']
    bid_volume_col = column_mapping['Bid Volume']
    baseline_price_col = column_mapping['Baseline Price']
    supplier_capacity_col = column_mapping['Supplier Capacity']
    bid_id_col = column_mapping['Bid ID']
    incumbent_col = column_mapping['Incumbent']
    supplier_name_col = column_mapping['Supplier Name']
    facility_col = column_mapping['Facility']
    current_price_col = column_mapping.get('Current Price', None)

    # Convert 'Bid Price' to numeric by removing '$' and handling non-numeric entries
    data[bid_price_col] = data[bid_price_col].astype(str).str.replace('$', '').str.strip()
    data[bid_price_col] = pd.to_numeric(data[bid_price_col], errors='coerce')

    # Convert 'Current Price' to numeric if applicable
    if has_current_price:
        data['Current Price'] = data[current_price_col].astype(str).str.replace('$', '').str.strip()
        data['Current Price'] = pd.to_numeric(data['Current Price'], errors='coerce')

    # Standardize supplier and incumbent names and strip leading/trailing spaces
    data[supplier_name_col] = data[supplier_name_col].astype(str).str.title().str.strip()
    data[incumbent_col] = data[incumbent_col].astype(str).str.title().str.strip()
    data[facility_col] = data[facility_col].astype(str).str.strip()

    # Calculate Baseline Spend
    data['Baseline Spend'] = data[bid_volume_col] * data[baseline_price_col]

    # Determine Valid Bids
    data['Valid Bid'] = data[bid_price_col].notna() & (data[bid_price_col] != 0)

    # Apply Exclusion Rules (Case-Insensitive)
    for condition in excluded_conditions:
        if len(condition) != 5:
            logger.error(f"Invalid condition format: {condition}")
            raise ValueError(f"Each excluded condition must have 5 elements, got: {condition}")
        
        supplier, field, logic, value, exclude_all = condition

        # Standardize supplier name for case-insensitive comparison
        supplier_standard = supplier.strip().title()

        if exclude_all:
            # Exclude all bids from the supplier (case-insensitive)
            data = data[data[supplier_name_col].str.lower() != supplier_standard.lower()]
            logger.debug(f"Excluding all bids from supplier '{supplier_standard}'.")
        else:
            # Ensure that the field exists in the data
            if field not in data.columns:
                logger.warning(f"Field '{field}' does not exist in data. Skipping this condition.")
                continue

            # If the field is of string type, standardize it for consistent comparison
            if pd.api.types.is_string_dtype(data[field]):
                data[field] = data[field].astype(str).str.title().str.strip()

            if logic == "Equal to":
                # Exclude bids where supplier matches and field equals the value (case-insensitive for supplier)
                condition_mask = (data[supplier_name_col].str.lower() == supplier_standard.lower()) & (data[field] == value)
                data = data[~condition_mask]
                logger.debug(f"Excluding bids from supplier '{supplier_standard}' where '{field}' == '{value}'.")
            elif logic == "Not equal to":
                # Exclude bids where supplier matches and field does not equal the value
                condition_mask = (data[supplier_name_col].str.lower() == supplier_standard.lower()) & (data[field] != value)
                data = data[~condition_mask]
                logger.debug(f"Excluding bids from supplier '{supplier_standard}' where '{field}' != '{value}'.")
            else:
                logger.warning(f"Unknown logic '{logic}' in condition: {condition}")

    # Filter valid bids after exclusions
    bid_data = data.loc[data['Valid Bid']].copy()
    bid_data = bid_data.sort_values([bid_id_col, bid_price_col])
    best_of_best_excl_list = []
    bid_ids = bid_data[bid_id_col].unique()

    for bid_id in bid_ids:
        bid_rows = bid_data[bid_data[bid_id_col] == bid_id]
        if bid_rows.empty:
            # Handle unallocated bids
            original_bid = data[data[bid_id_col] == bid_id].iloc[0]
            row_dict = {
                'Bid ID': bid_id,
                'Bid ID Split': 'A',
                'Facility': original_bid[facility_col],
                'Incumbent': original_bid[incumbent_col],
                'Baseline Price': original_bid[baseline_price_col],
                'Current Price': np.nan if not has_current_price else original_bid['Current Price'],
                'Bid Volume': original_bid[bid_volume_col],
                'Baseline Spend': original_bid['Baseline Spend'],
                'Awarded Supplier': 'Unallocated',
                'Awarded Supplier Price': np.nan,
                'Awarded Volume': np.nan,
                'Awarded Supplier Spend': np.nan,
                'Awarded Supplier Capacity': np.nan,
                'Baseline Savings': np.nan,
                'Current Price Savings': np.nan if not has_current_price else np.nan
            }
            best_of_best_excl_list.append(row_dict)
            logger.debug(f"No valid bids for Bid ID {bid_id}. Marked as Unallocated.")
            continue

        remaining_volume = bid_rows.iloc[0][bid_volume_col]
        split_index = 'A'

        for _, row in bid_rows.iterrows():
            supplier_capacity = row[supplier_capacity_col] if pd.notna(row[supplier_capacity_col]) else remaining_volume
            awarded_volume = min(remaining_volume, supplier_capacity)
            baseline_spend = awarded_volume * row[baseline_price_col]
            awarded_spend = awarded_volume * row[bid_price_col]
            baseline_savings = baseline_spend - awarded_spend

            # Calculate Current Price Savings if applicable
            if has_current_price:
                current_price = row['Current Price']
                current_price_savings = (current_price - row[bid_price_col]) * awarded_volume if pd.notna(current_price) else np.nan
            else:
                current_price_savings = np.nan

            row_dict = {
                'Bid ID': row[bid_id_col],
                'Bid ID Split': split_index,
                'Facility': row[facility_col],
                'Incumbent': row[incumbent_col],
                'Baseline Price': row[baseline_price_col],
                'Current Price': row['Current Price'] if has_current_price else np.nan,
                'Bid Volume': awarded_volume,
                'Baseline Spend': baseline_spend,
                'Awarded Supplier': row[supplier_name_col],
                'Awarded Supplier Price': row[bid_price_col],
                'Awarded Volume': awarded_volume,
                'Awarded Supplier Spend': awarded_spend,
                'Awarded Supplier Capacity': supplier_capacity,
                'Baseline Savings': baseline_savings,
                'Current Price Savings': current_price_savings
            }

            best_of_best_excl_list.append(row_dict)
            logger.debug(
                f"Processed Bid ID {bid_id}, Split {split_index}: "
                f"Awarded Volume = {awarded_volume}"
            )
            remaining_volume -= awarded_volume
            if remaining_volume <= 0:
                break
            split_index = chr(ord(split_index) + 1)

    # Create DataFrame from the list of dictionaries
    best_of_best_excl_df = pd.DataFrame(best_of_best_excl_list)

    # Define desired column order
    desired_columns = [
        'Bid ID', 'Bid ID Split', 'Facility', 'Incumbent',
        'Baseline Price'
    ]

    if has_current_price:
        desired_columns.append('Current Price')

    desired_columns.extend([
        'Bid Volume', 'Baseline Spend',
        'Awarded Supplier', 'Awarded Supplier Price',
        'Awarded Volume', 'Awarded Supplier Spend',
        'Awarded Supplier Capacity', 'Baseline Savings'
    ])

    if has_current_price:
        desired_columns.append('Current Price Savings')

    # Reorder columns
    best_of_best_excl_df = best_of_best_excl_df.reindex(columns=desired_columns)

    logger.info("Completed Best of Best Excluding Suppliers analysis.")
    return best_of_best_excl_df

def as_is_excluding_suppliers_analysis(data, column_mapping, excluded_conditions):
    """Perform 'As-Is Excluding Suppliers' analysis with exclusion rules, including Current Price Savings."""
    logger.info("Starting As-Is Excluding Suppliers analysis.")
    
    # Strip leading/trailing spaces from all column names
    data.columns = data.columns.str.strip()
    
    # Column mappings
    bid_price_col = column_mapping['Bid Price']
    bid_volume_col = column_mapping['Bid Volume']
    supplier_capacity_col = column_mapping['Supplier Capacity']
    bid_id_col = column_mapping['Bid ID']
    incumbent_col = column_mapping['Incumbent']
    supplier_name_col = column_mapping['Supplier Name']
    facility_col = column_mapping['Facility']
    baseline_price_col = column_mapping['Baseline Price']
    
    # Check if 'Current Price' is mapped and not 'None'
    has_current_price = 'Current Price' in column_mapping and column_mapping['Current Price'] != 'None'
    if has_current_price:
        current_price_col = column_mapping['Current Price']
        data['Current Price'] = data[current_price_col]
    
    # Standardize supplier and incumbent names
    data[supplier_name_col] = data[supplier_name_col].astype(str).str.title().str.strip()
    data[incumbent_col] = data[incumbent_col].astype(str).str.title().str.strip()
    
    # Treat bids with Bid Price NaN or 0 as 'No Bid'
    data['Valid Bid'] = data[bid_price_col].notna() & (data[bid_price_col] != 0)
    
    # Apply exclusion rules specific to this analysis
    for condition in excluded_conditions:
        supplier, field, logic, value, exclude_all = condition
        supplier = supplier.strip().title()
        if isinstance(value, str):
            value = value.strip().title()
        
        if exclude_all:
            data = data[data[supplier_name_col].str.lower() != supplier.lower()]
            logger.debug(f"Excluding all bids from supplier {supplier} in As-Is Excluding Suppliers analysis.")
        else:
            if field not in data.columns:
                logger.warning(f"Field '{field}' does not exist in data. Skipping this condition.")
                continue
            if logic == "Equal to":
                if pd.api.types.is_string_dtype(data[field]):
                    data = data[~((data[supplier_name_col].str.lower() == supplier.lower()) & 
                                 (data[field].astype(str).str.lower().str.strip() == value.lower()))]
                else:
                    data = data[~((data[supplier_name_col].str.lower() == supplier.lower()) & 
                                 (data[field] == value))]
                logger.debug(f"Excluding bids from supplier {supplier} where {field} == {value}.")
            elif logic == "Not equal to":
                if pd.api.types.is_string_dtype(data[field]):
                    data = data[~((data[supplier_name_col].str.lower() == supplier.lower()) & 
                                 (data[field].astype(str).str.lower().str.strip() != value.lower()))]
                else:
                    data = data[~((data[supplier_name_col].str.lower() == supplier.lower()) & 
                                 (data[field] != value))]
                logger.debug(f"Excluding bids from supplier {supplier} where {field} != {value}.")
            else:
                logger.warning(f"Unknown logic '{logic}' in condition: {condition}")
    
    bid_data = data.loc[data['Valid Bid']]
    data['Baseline Spend'] = data[bid_volume_col] * data[baseline_price_col]
    as_is_excl_list = []
    bid_ids = data[bid_id_col].unique()
    
    for bid_id in bid_ids:
        bid_rows = bid_data[bid_data[bid_id_col] == bid_id]
        all_rows = data[data[bid_id_col] == bid_id]
        if all_rows.empty:
            continue  # No data for this bid_id
        incumbent = all_rows[incumbent_col].iloc[0]
        facility = all_rows[facility_col].iloc[0]
        baseline_price = all_rows[baseline_price_col].iloc[0]
        bid_volume = all_rows[bid_volume_col].iloc[0]
        baseline_spend = bid_volume * baseline_price

        # Check if incumbent is excluded
        incumbent_excluded = False
        for condition in excluded_conditions:
            supplier, field, logic, value, exclude_all = condition
            supplier = supplier.strip().title()
            if supplier != incumbent:
                continue
            if exclude_all:
                incumbent_excluded = True
                break
            if field not in all_rows.columns:
                logger.warning(f"Field '{field}' does not exist in data. Skipping this condition for incumbent.")
                continue
            incumbent_field_value = all_rows[field].iloc[0]
            if pd.api.types.is_string_dtype(all_rows[field]):
                incumbent_field_value = str(incumbent_field_value).strip().title()
                value_comp = str(value).strip().title()
                if logic == "Equal to" and incumbent_field_value == value_comp:
                    incumbent_excluded = True
                    break
                elif logic == "Not equal to" and incumbent_field_value != value_comp:
                    incumbent_excluded = True
                    break
            else:
                if logic == "Equal to" and incumbent_field_value == value:
                    incumbent_excluded = True
                    break
                elif logic == "Not equal to" and incumbent_field_value != value:
                    incumbent_excluded = True
                    break

        if not incumbent_excluded:
            # Incumbent is not excluded
            incumbent_bid = bid_rows[bid_rows[supplier_name_col] == incumbent]
            if not incumbent_bid.empty:
                # Incumbent did bid
                row = incumbent_bid.iloc[0]
                supplier_capacity = row[supplier_capacity_col] if pd.notna(row[supplier_capacity_col]) else bid_volume
                awarded_volume = min(bid_volume, supplier_capacity)
                awarded_spend = awarded_volume * row[bid_price_col]
                baseline_savings = baseline_spend - awarded_spend

                row_dict = {
                    'Bid ID': bid_id,
                    'Bid ID Split': 'A',
                    'Facility': facility,
                    'Incumbent': incumbent,
                    'Baseline Price': baseline_price,
                    'Bid Volume': awarded_volume,
                    'Baseline Spend': awarded_volume * baseline_price,
                    'Awarded Supplier': incumbent,
                    'Awarded Supplier Price': row[bid_price_col],
                    'Awarded Volume': awarded_volume,
                    'Awarded Supplier Spend': awarded_spend,
                    'Awarded Supplier Capacity': supplier_capacity,
                    'Baseline Savings': baseline_savings  # Renamed from 'Savings'
                }

                if has_current_price:
                    current_price = data.loc[data[bid_id_col] == bid_id, current_price_col].iloc[0]
                    row_dict['Current Price'] = current_price
                    if row_dict['Awarded Supplier Price'] is not None and row_dict['Bid Volume'] is not None:
                        row_dict['Current Price Savings'] = (current_price - row_dict['Awarded Supplier Price']) * row_dict['Bid Volume']
                    else:
                        row_dict['Current Price Savings'] = None

                as_is_excl_list.append(row_dict)
                logger.debug(f"As-Is Excl analysis for Bid ID {bid_id}: Awarded to incumbent.")

                remaining_volume = bid_volume - awarded_volume
                if remaining_volume > 0:
                    # Remaining volume is unallocated
                    row_dict_unallocated = {
                        'Bid ID': bid_id,
                        'Bid ID Split': 'B',
                        'Facility': facility,
                        'Incumbent': incumbent,
                        'Baseline Price': baseline_price,
                        'Bid Volume': remaining_volume,
                        'Baseline Spend': remaining_volume * baseline_price,
                        'Awarded Supplier': 'Unallocated',
                        'Awarded Supplier Price': None,
                        'Awarded Volume': remaining_volume,
                        'Awarded Supplier Spend': None,
                        'Awarded Supplier Capacity': None,
                        'Baseline Savings': None  # Renamed from 'Savings'
                    }

                    if has_current_price:
                        row_dict_unallocated['Current Price'] = None
                        row_dict_unallocated['Current Price Savings'] = None

                    as_is_excl_list.append(row_dict_unallocated)
                    logger.debug(f"Remaining volume for Bid ID {bid_id} is unallocated after awarding to incumbent.")
            else:
                # Incumbent did not bid or bid is invalid
                row_dict = {
                    'Bid ID': bid_id,
                    'Bid ID Split': 'A',
                    'Facility': facility,
                    'Incumbent': incumbent,
                    'Baseline Price': baseline_price,
                    'Bid Volume': bid_volume,
                    'Baseline Spend': baseline_spend,
                    'Awarded Supplier': 'Unallocated',
                    'Awarded Supplier Price': None,
                    'Awarded Volume': bid_volume,
                    'Awarded Supplier Spend': None,
                    'Awarded Supplier Capacity': None,
                    'Baseline Savings': None,  # Renamed from 'Savings'
                }

                if has_current_price:
                    row_dict['Current Price'] = None
                    row_dict['Current Price Savings'] = None

                as_is_excl_list.append(row_dict)
                logger.debug(f"Incumbent did not bid or invalid bid for Bid ID {bid_id}. Entire volume is unallocated.")
        else:
            # Incumbent is excluded
            # Allocate to the lowest priced suppliers
            valid_bids = bid_rows[bid_rows[supplier_name_col] != incumbent]
            valid_bids = valid_bids.sort_values(by=bid_price_col)
            remaining_volume = bid_volume
            split_index = 'A'

            if valid_bids.empty:
                # No valid bids, mark as Unallocated
                row_dict = {
                    'Bid ID': bid_id,
                    'Bid ID Split': split_index,
                    'Facility': facility,
                    'Incumbent': incumbent,
                    'Baseline Price': baseline_price,
                    'Bid Volume': bid_volume,
                    'Baseline Spend': baseline_spend,
                    'Awarded Supplier': 'Unallocated',
                    'Awarded Supplier Price': None,
                    'Awarded Volume': bid_volume,
                    'Awarded Supplier Spend': None,
                    'Awarded Supplier Capacity': None,
                    'Baseline Savings': None  # Renamed from 'Savings'
                }

                if has_current_price:
                    current_price = data.loc[data[bid_id_col] == bid_id, current_price_col].iloc[0]
                    row_dict['Current Price'] = current_price
                    row_dict['Current Price Savings'] = None

                as_is_excl_list.append(row_dict)
                logger.debug(f"No valid bids for Bid ID {bid_id} after exclusions. Entire volume is unallocated.")
                continue

            for _, row in valid_bids.iterrows():
                supplier_capacity = row[supplier_capacity_col] if pd.notna(row[supplier_capacity_col]) else remaining_volume
                awarded_volume = min(remaining_volume, supplier_capacity)
                awarded_spend = awarded_volume * row[bid_price_col]
                baseline_spend_allocated = awarded_volume * baseline_price
                baseline_savings = baseline_spend_allocated - awarded_spend

                row_dict = {
                    'Bid ID': row[bid_id_col],
                    'Bid ID Split': split_index,
                    'Facility': facility,
                    'Incumbent': incumbent,
                    'Baseline Price': baseline_price,
                    'Bid Volume': awarded_volume,
                    'Baseline Spend': baseline_spend_allocated,
                    'Awarded Supplier': row[supplier_name_col],
                    'Awarded Supplier Price': row[bid_price_col],
                    'Awarded Volume': awarded_volume,
                    'Awarded Supplier Spend': awarded_spend,
                    'Awarded Supplier Capacity': supplier_capacity,
                    'Baseline Savings': baseline_savings  # Renamed from 'Savings'
                }

                if has_current_price:
                    current_price = data.loc[data[bid_id_col] == bid_id, current_price_col].iloc[0]
                    row_dict['Current Price'] = current_price
                    if row_dict['Awarded Supplier Price'] is not None and row_dict['Bid Volume'] is not None:
                        row_dict['Current Price Savings'] = (current_price - row_dict['Awarded Supplier Price']) * row_dict['Bid Volume']
                    else:
                        row_dict['Current Price Savings'] = None

                as_is_excl_list.append(row_dict)
                logger.debug(f"As-Is Excl analysis for Bid ID {bid_id}, Split {split_index}: Awarded Volume = {awarded_volume} to {row[supplier_name_col]}")

                remaining_volume -= awarded_volume
                if remaining_volume <= 0:
                    break
                split_index = chr(ord(split_index) + 1)

            if remaining_volume > 0:
                # Remaining volume is unallocated
                row_dict_unallocated = {
                    'Bid ID': bid_id,
                    'Bid ID Split': split_index,
                    'Facility': facility,
                    'Incumbent': incumbent,
                    'Baseline Price': baseline_price,
                    'Bid Volume': remaining_volume,
                    'Baseline Spend': remaining_volume * baseline_price,
                    'Awarded Supplier': 'Unallocated',
                    'Awarded Supplier Price': None,
                    'Awarded Volume': remaining_volume,
                    'Awarded Supplier Spend': None,
                    'Awarded Supplier Capacity': None,
                    'Baseline Savings': None  # Renamed from 'Savings'
                }

                if has_current_price:
                    row_dict_unallocated['Current Price'] = current_price
                    row_dict_unallocated['Current Price Savings'] = None

                as_is_excl_list.append(row_dict_unallocated)
                logger.debug(f"Remaining volume for Bid ID {bid_id} is unallocated after allocating to suppliers.")

    as_is_excl_df = pd.DataFrame(as_is_excl_list)

    # Define desired column order
    desired_columns = [
        'Bid ID', 'Bid ID Split', 'Facility', 'Incumbent',
        'Baseline Price'
    ]

    if has_current_price:
        desired_columns.append('Current Price')

    desired_columns.extend([
        'Bid Volume', 'Baseline Spend',
        'Awarded Supplier', 'Awarded Supplier Price',
        'Awarded Volume', 'Awarded Supplier Spend',
        'Awarded Supplier Capacity', 'Baseline Savings'
    ])

    if has_current_price:
        desired_columns.append('Current Price Savings')

    # Reorder columns
    as_is_excl_df = as_is_excl_df.reindex(columns=desired_columns)

    return as_is_excl_df


def customizable_analysis(data, column_mapping):
    """Perform 'Customizable Analysis' and prepare data for Excel output."""
    bid_price_col = column_mapping['Bid Price']
    bid_volume_col = column_mapping['Bid Volume']
    baseline_price_col = column_mapping['Baseline Price']
    supplier_capacity_col = column_mapping['Supplier Capacity']
    bid_id_col = column_mapping['Bid ID']
    facility_col = column_mapping['Facility']
    incumbent_col = column_mapping['Incumbent']
    supplier_name_col = column_mapping['Supplier Name']

    # Ensure necessary columns are numeric
    data[bid_volume_col] = pd.to_numeric(data[bid_volume_col], errors='coerce')
    data[supplier_capacity_col] = pd.to_numeric(data[supplier_capacity_col], errors='coerce')
    data[bid_price_col] = pd.to_numeric(data[bid_price_col], errors='coerce')
    data[baseline_price_col] = pd.to_numeric(data[baseline_price_col], errors='coerce')

    # Calculate Savings
    data['Savings'] = (data[baseline_price_col] - data[bid_price_col]) * data[bid_volume_col]

    # Create Supplier Name with Bid Price
    data['Supplier Name with Bid Price'] = data[supplier_name_col] + " ($" + data[bid_price_col].round(2).astype(str) + ")"

    # Calculate Baseline Spend
    data['Baseline Spend'] = data[bid_volume_col] * data[baseline_price_col]

    # Get unique Bid IDs
    bid_ids = data[bid_id_col].unique()

 # Prepare the customizable analysis DataFrame
    customizable_list = []
    for bid_id in bid_ids:
        bid_row = data[data[bid_id_col] == bid_id].iloc[0]
        customizable_list.append({
            'Bid ID': bid_id,
            'Facility': bid_row[facility_col],
            'Incumbent': bid_row[incumbent_col],
            'Baseline Price': bid_row[baseline_price_col],
            'Bid Volume': bid_row[bid_volume_col],
            'Baseline Spend': bid_row['Baseline Spend'],
            'Awarded Supplier': '',  # To be selected via data validation in Excel
            'Supplier Name': '',     # New column added here
            'Awarded Supplier Price': None,  # Formula-based
            'Awarded Volume': None,  # Formula-based
            'Awarded Supplier Spend': None,  # Formula-based
            'Awarded Supplier Capacity': None,  # Formula-based
            'Savings': None  # Formula-based
        })
    customizable_df = pd.DataFrame(customizable_list)
    return customizable_df


def run_customizable_analysis_processing(
    st,
    writer,
    customizable_analysis,
    logger,
    pd,
    workbook,
    data,
    column_mapping,
    grouping_column_raw,
    grouping_column_mapped,
    grouping_column_already_mapped
):
    """
    Runs the entire 'Customizable Analysis' block that was previously inline in main().
    Modifies the ExcelWriter workbook sheets to add 'Customizable Template', 
    'Customizable Reference', 'Scenario Converter', 'SupplierLists', 'Scenario Selector', and 
    'Scenario Reports' as needed.

    Parameters:
        st: Streamlit instance (for st.session_state, st.error, etc.)
        writer: The pd.ExcelWriter instance.
        customizable_analysis: Reference to the 'customizable_analysis' function.
        logger: Logger instance for logging info, warnings, and errors.
        pd: Pandas module reference.
        workbook: The openpyxl workbook object from writer.book.
        data: The main merged_data DataFrame from st.session_state.
        column_mapping: The dictionary of mapped columns from st.session_state.
        grouping_column_raw: The raw grouping column name chosen by the user in Streamlit.
        grouping_column_mapped: The mapped grouping column name if the user’s column is already mapped, or the raw name otherwise.
        grouping_column_already_mapped: Boolean indicating if the selected grouping column is already recognized in column_mapping.
    """

    #########################################
    # 1) Prepare the 'Customizable Template' and 'Customizable Reference' sheets
    #########################################

    # Generate the customizable analysis DataFrame
    customizable_df = customizable_analysis(data, column_mapping)
    logger.info("Customizable analysis DataFrame created successfully.")

    # If grouping column was not already mapped, add it to customizable_df
    if not grouping_column_already_mapped:
        if grouping_column_mapped not in customizable_df.columns:
            bid_id_idx = customizable_df.columns.get_loc('Bid ID')
            customizable_df.insert(bid_id_idx + 1, grouping_column_mapped, '')

    # Write 'Customizable Template' sheet
    customizable_df.to_excel(writer, sheet_name='Customizable Template', index=False)

    # Prepare 'Customizable Reference' DataFrame
    customizable_reference_df = data.copy()  # the merged_data from st.session_state

    # If grouping column was not already mapped, add it to customizable_reference_df
    if not grouping_column_already_mapped:
        if grouping_column_mapped not in customizable_reference_df.columns:
            # Use 'grouping_column_mapped' instead of 'grouping_column_raw'
            bid_id_col = column_mapping['Bid ID']
            bid_id_to_grouping = data.set_index(bid_id_col)[grouping_column_mapped].to_dict()
            customizable_reference_df[grouping_column_mapped] = customizable_reference_df[bid_id_col].map(bid_id_to_grouping)

    # Write 'Customizable Reference' sheet
    customizable_reference_df.to_excel(writer, sheet_name='Customizable Reference', index=False)
    logger.info("Customizable Reference sheet written successfully.")

    #########################################
    # 2) Ensure 'Scenario Converter' Sheet
    #########################################
    workbook = writer.book  # Re-acquire the workbook from the writer

    # Retrieve the mapped columns for convenience
    bid_id_col = column_mapping['Bid ID']
    incumbent_col = column_mapping['Incumbent']

    # Build a dictionary mapping each Bid ID to its Incumbent
    # If you have multiple rows per Bid ID with different incumbents, 
    #   you can decide whether to take the first, last, etc.
    # Here, we'll assume the first non-null Incumbent is correct.
    incumbent_map = (
        data
        .groupby(bid_id_col)[incumbent_col]
        .first()      # picks the first Incumbent per Bid ID
        .dropna()     # optionally drop missing
        .to_dict()
    )

    if 'Scenario Converter' not in workbook.sheetnames:
        logger.info("Creating new 'Scenario Converter' sheet...")

        # Gather unique Bid IDs
        bid_ids = data[bid_id_col].unique()

        # Build initial DataFrame
        scenario_converter_df = pd.DataFrame({'Bid ID': bid_ids})

        scenario_converter_df['As-is'] = ''  # We'll populate this with the incumbent name
        for i in range(2, 8):
            scenario_converter_df[f'Scenario {i}'] = ''  # Initialize empty columns

        # Now fill the 'As-is' column with the incumbent supplier name
        scenario_converter_df['As-is'] = scenario_converter_df['Bid ID'].map(incumbent_map)

        # Write to Excel
        scenario_converter_df.to_excel(writer, sheet_name='Scenario Converter', index=False)
        logger.info("'Scenario Converter' sheet created with incumbent names in 'Scenario 1' column.")
    else:
        logger.info("'Scenario Converter' sheet already exists.")

    #########################################
    # 3) Ensure grouping column in st.session_state.merged_data
    #########################################
    if not grouping_column_already_mapped:
        if grouping_column_mapped not in data.columns:
            bid_id_col = column_mapping['Bid ID']
            # Use the same 'bid_id_to_grouping' map
            bid_id_to_grouping = data.set_index(bid_id_col)[grouping_column_mapped].to_dict()
            data[grouping_column_mapped] = data[bid_id_col].map(bid_id_to_grouping)
            logger.info(f"Added grouping column '{grouping_column_mapped}' to 'merged_data'.")

    # Re-acquire sheets
    customizable_template_sheet = workbook['Customizable Template']
    customizable_reference_sheet = workbook['Customizable Reference']
    scenario_converter_sheet = workbook['Scenario Converter']

    # Get max row numbers
    max_row_template = customizable_template_sheet.max_row
    max_row_reference = customizable_reference_sheet.max_row
    max_row_converter = scenario_converter_sheet.max_row

    # Map column names to letters in 'Customizable Reference' sheet
    reference_col_letter = {
        cell.value: get_column_letter(cell.column) for cell in customizable_reference_sheet[1]
    }
    # Map column names to letters in 'Customizable Template' sheet
    template_col_letter = {
        cell.value: get_column_letter(cell.column) for cell in customizable_template_sheet[1]
    }

    # Grab column letters for the grouping column
    ref_grouping_col = reference_col_letter.get(grouping_column_mapped)
    temp_grouping_col = template_col_letter.get(grouping_column_mapped)

    # Update 'Supplier Name' formulas in 'Customizable Template' sheet
    awarded_supplier_col_letter = template_col_letter['Awarded Supplier']
    supplier_name_col_letter = template_col_letter['Supplier Name']
    for row in range(2, max_row_template + 1):
        awarded_supplier_cell = f"{awarded_supplier_col_letter}{row}"
        supplier_name_cell = f"{supplier_name_col_letter}{row}"
        formula_supplier_name = f'=IF({awarded_supplier_cell}<>"", LEFT({awarded_supplier_cell}, FIND("(", {awarded_supplier_cell}) - 2), "")'
        customizable_template_sheet[supplier_name_cell].value = formula_supplier_name

    # Create or reuse 'SupplierLists' sheet
    if 'SupplierLists' not in workbook.sheetnames:
        supplier_list_sheet = workbook.create_sheet("SupplierLists")
    else:
        supplier_list_sheet = workbook['SupplierLists']

    bid_id_col_reference = column_mapping['Bid ID']
    supplier_name_with_bid_price_col_reference = column_mapping.get('Supplier Name with Bid Price', 'Supplier Name with Bid Price')
    bid_id_supplier_list_ranges = {}
    current_row = 1

    # Build out supplier lists per Bid ID in the hidden 'SupplierLists' sheet
    bid_ids_unique = data[bid_id_col_reference].unique()
    for b_id in bid_ids_unique:
        subset = data[data[bid_id_col_reference] == b_id]
        # Filter valid bids only
        valid_bids = subset[
            (subset[column_mapping['Bid Price']].notna()) &
            (subset[column_mapping['Bid Price']] != 0)
        ]
        if not valid_bids.empty:
            valid_bids_sorted = valid_bids.sort_values(by=column_mapping['Bid Price'])
            sup_list = valid_bids_sorted[supplier_name_with_bid_price_col_reference].dropna().tolist()
            start_row = current_row
            for sup in sup_list:
                supplier_list_sheet.cell(row=current_row, column=1, value=sup)
                current_row += 1
            end_row = current_row - 1
            bid_id_supplier_list_ranges[b_id] = (start_row, end_row)
            current_row += 1  # Empty line for separation
        else:
            bid_id_supplier_list_ranges[b_id] = None

    supplier_list_sheet.sheet_state = 'hidden'

    # Set data validation and formulas in 'Customizable Template'
    ref_sheet_name = 'Customizable Reference'
    temp_sheet_name = 'Customizable Template'
    ref_bid_id_col = reference_col_letter[column_mapping['Bid ID']]
    ref_supplier_name_col = reference_col_letter[column_mapping['Supplier Name']]
    ref_bid_price_col = reference_col_letter[column_mapping['Bid Price']]
    ref_supplier_capacity_col = reference_col_letter[column_mapping['Supplier Capacity']]
    temp_bid_id_col = template_col_letter['Bid ID']
    temp_supplier_name_col = template_col_letter['Supplier Name']
    temp_bid_volume_col = template_col_letter['Bid Volume']
    temp_baseline_price_col = template_col_letter['Baseline Price']

    # Loop over each row in Customizable Template to set formulas
    for row in range(2, max_row_template + 1):
        bid_id_cell = f"{temp_bid_id_col}{row}"
        awarded_supplier_cell = f"{awarded_supplier_col_letter}{row}"
        supplier_name_cell = f"{temp_supplier_name_col}{row}"
        bid_volume_cell = f"{temp_bid_volume_col}{row}"
        baseline_price_cell = f"{temp_baseline_price_col}{row}"
        grouping_cell = f"{temp_grouping_col}{row}" if temp_grouping_col else None

        b_id_value = customizable_template_sheet[bid_id_cell].value
        if b_id_value in bid_id_supplier_list_ranges and bid_id_supplier_list_ranges[b_id_value]:
            start_row, end_row = bid_id_supplier_list_ranges[b_id_value]
            supplier_list_range = f"'SupplierLists'!$A${start_row}:$A${end_row}"

            # Data validation for Awarded Supplier
            dv = DataValidation(type="list", formula1=f"{supplier_list_range}", allow_blank=True)
            customizable_template_sheet.add_data_validation(dv)
            dv.add(customizable_template_sheet[awarded_supplier_cell])

            # Construct SUMIFS-based formulas
            awarded_supplier_price_cell = f"{template_col_letter['Awarded Supplier Price']}{row}"
            formula_price = (
                f"=IFERROR(SUMIFS('{ref_sheet_name}'!{ref_bid_price_col}:{ref_bid_price_col}, "
                f"'{ref_sheet_name}'!{ref_bid_id_col}:{ref_bid_id_col}, {bid_id_cell}, "
                f"'{ref_sheet_name}'!{ref_supplier_name_col}:{ref_supplier_name_col}, {supplier_name_cell}), \"\")"
            )
            customizable_template_sheet[awarded_supplier_price_cell].value = formula_price

            awarded_supplier_capacity_cell = f"{template_col_letter['Awarded Supplier Capacity']}{row}"
            formula_supplier_capacity = (
                f"=IFERROR(SUMIFS('{ref_sheet_name}'!{ref_supplier_capacity_col}:{ref_supplier_capacity_col}, "
                f"'{ref_sheet_name}'!{ref_bid_id_col}:{ref_bid_id_col}, {bid_id_cell}, "
                f"'{ref_sheet_name}'!{ref_supplier_name_col}:{ref_supplier_name_col}, {supplier_name_cell}), \"\")"
            )
            customizable_template_sheet[awarded_supplier_capacity_cell].value = formula_supplier_capacity

            awarded_volume_cell = f"{template_col_letter['Awarded Volume']}{row}"
            formula_awarded_volume = f"=IFERROR(MIN({bid_volume_cell}, {awarded_supplier_capacity_cell}), \"\")"
            customizable_template_sheet[awarded_volume_cell].value = formula_awarded_volume

            awarded_supplier_spend_cell = f"{template_col_letter['Awarded Supplier Spend']}{row}"
            formula_spend = f"=IF({awarded_supplier_price_cell}<>\"\", {awarded_supplier_price_cell}*{awarded_volume_cell}, \"\")"
            customizable_template_sheet[awarded_supplier_spend_cell].value = formula_spend

            savings_cell = f"{template_col_letter['Savings']}{row}"
            formula_savings = f"=IF({awarded_supplier_price_cell}<>\"\", ({baseline_price_cell}-{awarded_supplier_price_cell})*{awarded_volume_cell}, \"\")"
            customizable_template_sheet[savings_cell].value = formula_savings

            baseline_spend_cell = f"{template_col_letter['Baseline Spend']}{row}"
            formula_baseline_spend = f"={baseline_price_cell}*{bid_volume_cell}"
            customizable_template_sheet[baseline_spend_cell].value = formula_baseline_spend

            # If grouping column exists, populate it
            if grouping_cell and ref_grouping_col:
                col_index = column_index_from_string(ref_grouping_col) - column_index_from_string(ref_bid_id_col) + 1
                formula_grouping = (
                    f"=IFERROR(VLOOKUP({bid_id_cell}, '{ref_sheet_name}'!{ref_bid_id_col}:{ref_grouping_col}, "
                    f"{col_index}, FALSE), \"\")"
                )
                customizable_template_sheet[grouping_cell].value = formula_grouping

    #########################################
    # 4) Apply Formatting
    #########################################
    # Format 'Customizable Reference' sheet
    currency_columns_reference = [
        'Baseline Spend', 'Savings', column_mapping['Bid Price'], column_mapping['Baseline Price']
    ]
    number_columns_reference = [
        column_mapping['Bid Volume'], column_mapping['Supplier Capacity']
    ]
    for col_name in currency_columns_reference:
        col_letter = reference_col_letter.get(col_name)
        if col_letter:
            for row_num in range(2, max_row_reference + 1):
                cell = customizable_reference_sheet[f"{col_letter}{row_num}"]
                cell.number_format = '$#,##0.00'
    for col_name in number_columns_reference:
        col_letter = reference_col_letter.get(col_name)
        if col_letter:
            for row_num in range(2, max_row_reference + 1):
                cell = customizable_reference_sheet[f"{col_letter}{row_num}"]
                cell.number_format = '#,##0'

    # Format 'Customizable Template' sheet
    currency_columns_template = [
        'Baseline Spend', 'Baseline Price', 'Awarded Supplier Price', 'Awarded Supplier Spend', 'Savings'
    ]
    number_columns_template = ['Bid Volume', 'Awarded Volume', 'Awarded Supplier Capacity']
    for col_name in currency_columns_template:
        col_letter = template_col_letter.get(col_name)
        if col_letter:
            for row_num in range(2, max_row_template + 1):
                cell = customizable_template_sheet[f"{col_letter}{row_num}"]
                cell.number_format = '$#,##0.00'
    for col_name in number_columns_template:
        col_letter = template_col_letter.get(col_name)
        if col_letter:
            for row_num in range(2, max_row_template + 1):
                cell = customizable_template_sheet[f"{col_letter}{row_num}"]
                cell.number_format = '#,##0'


    #########################################
    # 5) Create the Scenario Selector sheet
    #########################################
    scenario_selector_df = customizable_df.copy()
    # Remove 'Supplier Name' column from 'Scenario Selector' if it exists
    if 'Supplier Name' in scenario_selector_df.columns:
        scenario_selector_df.drop(columns=['Supplier Name'], inplace=True)

    # Ensure grouping column is present
    if not grouping_column_already_mapped:
        if grouping_column_raw not in scenario_selector_df.columns:
            bid_id_idx = scenario_selector_df.columns.get_loc('Bid ID')
            scenario_selector_df.insert(bid_id_idx + 1, grouping_column_raw, '')

    scenario_selector_df.to_excel(writer, sheet_name='Scenario Selector', index=False)
    scenario_selector_sheet = workbook['Scenario Selector']

    # Map column names to letters in 'Scenario Selector' sheet
    scenario_selector_col_letter = {
        cell.value: get_column_letter(cell.column) for cell in scenario_selector_sheet[1]
    }
    max_row_selector = scenario_selector_sheet.max_row

    scenario_converter_sheet = workbook['Scenario Converter']
    max_row_converter = scenario_converter_sheet.max_row

    scenario_converter_data_range = f"'Scenario Converter'!$B$2:$H${max_row_converter}"
    scenario_converter_header_range = "'Scenario Converter'!$B$1:$H$1"
    scenario_bid_ids_range = f"'Scenario Converter'!$A$2:$A${max_row_converter}"

    bid_id_col_selector = scenario_selector_col_letter['Bid ID']
    awarded_supplier_col = scenario_selector_col_letter['Awarded Supplier']
    # Check if the grouping column is in scenario_selector_col_letter
    selector_grouping_col = scenario_selector_col_letter.get(grouping_column_raw, None)


    for row in range(2, max_row_selector + 1):
        bid_id_cell = f"{bid_id_col_selector}{row}"
        awarded_supplier_cell = f"{awarded_supplier_col}{row}"
        bid_volume_cell = f"{scenario_selector_col_letter['Bid Volume']}{row}"
        baseline_price_cell = f"{scenario_selector_col_letter['Baseline Price']}{row}"
        grouping_cell = f"{selector_grouping_col}{row}" if selector_grouping_col else None

        # Awarded Supplier
        formula_awarded_supplier = (
            f"=IFERROR(INDEX({scenario_converter_data_range}, MATCH({bid_id_cell}, {scenario_bid_ids_range}, 0), "
            f"MATCH('Scenario Reports'!$A$1, {scenario_converter_header_range}, 0)), \"\")"
        )
        scenario_selector_sheet[awarded_supplier_cell].value = formula_awarded_supplier

        # Awarded Supplier Price
        awarded_supplier_price_cell = f"{scenario_selector_col_letter['Awarded Supplier Price']}{row}"
        awarded_supplier_capacity_cell = f"{scenario_selector_col_letter['Awarded Supplier Capacity']}{row}"

        formula_price = (
            f"=IFERROR(SUMIFS('{ref_sheet_name}'!{ref_bid_price_col}:{ref_bid_price_col}, "
            f"'{ref_sheet_name}'!{ref_bid_id_col}:{ref_bid_id_col}, {bid_id_cell}, "
            f"'{ref_sheet_name}'!{ref_supplier_name_col}:{ref_supplier_name_col}, {awarded_supplier_cell}), \"\")"
        )
        scenario_selector_sheet[awarded_supplier_price_cell].value = formula_price

        # Awarded Supplier Capacity
        formula_supplier_capacity = (
            f"=IFERROR(SUMIFS('{ref_sheet_name}'!{ref_supplier_capacity_col}:{ref_supplier_capacity_col}, "
            f"'{ref_sheet_name}'!{ref_bid_id_col}:{ref_bid_id_col}, {bid_id_cell}, "
            f"'{ref_sheet_name}'!{ref_supplier_name_col}:{ref_supplier_name_col}, {awarded_supplier_cell}), \"\")"
        )
        scenario_selector_sheet[awarded_supplier_capacity_cell].value = formula_supplier_capacity

        # Awarded Volume
        awarded_volume_cell = f"{scenario_selector_col_letter['Awarded Volume']}{row}"
        formula_awarded_volume = f"=IF({bid_volume_cell}=\"\", \"\", MIN({bid_volume_cell}, {awarded_supplier_capacity_cell}))"
        scenario_selector_sheet[awarded_volume_cell].value = formula_awarded_volume

        # Awarded Supplier Spend
        awarded_supplier_spend_cell = f"{scenario_selector_col_letter['Awarded Supplier Spend']}{row}"
        formula_spend = f"=IF({awarded_supplier_price_cell}<>\"\", {awarded_supplier_price_cell}*{awarded_volume_cell}, \"\")"
        scenario_selector_sheet[awarded_supplier_spend_cell].value = formula_spend

        # Savings
        savings_cell = f"{scenario_selector_col_letter['Savings']}{row}"
        formula_savings = f"=IF({awarded_supplier_price_cell}<>\"\", ({baseline_price_cell}-{awarded_supplier_price_cell})*{awarded_volume_cell}, \"\")"
        scenario_selector_sheet[savings_cell].value = formula_savings

        # Baseline Spend
        baseline_spend_cell = f"{scenario_selector_col_letter['Baseline Spend']}{row}"
        formula_baseline_spend = f"={baseline_price_cell}*{bid_volume_cell}"
        scenario_selector_sheet[baseline_spend_cell].value = formula_baseline_spend

        # If grouping column exists, populate it
        if grouping_cell and ref_grouping_col:
            col_index = column_index_from_string(ref_grouping_col) - column_index_from_string(ref_bid_id_col) + 1
            formula_grouping = (
                f"=IFERROR(VLOOKUP({bid_id_cell}, '{ref_sheet_name}'!{ref_bid_id_col}:{ref_grouping_col}, "
                f"{col_index}, FALSE), \"\")"
            )
            scenario_selector_sheet[grouping_cell].value = formula_grouping

    # Apply formatting to 'Scenario Selector' sheet
    currency_columns_selector = [
        'Baseline Spend', 'Baseline Price', 'Awarded Supplier Price', 'Awarded Supplier Spend', 'Savings'
    ]
    number_columns_selector = ['Bid Volume', 'Awarded Volume', 'Awarded Supplier Capacity']
    for col_name in currency_columns_selector:
        col_letter = scenario_selector_col_letter.get(col_name)
        if col_letter:
            for row_num in range(2, max_row_selector + 1):
                cell = scenario_selector_sheet[f"{col_letter}{row_num}"]
                cell.number_format = '$#,##0.00'
    for col_name in number_columns_selector:
        col_letter = scenario_selector_col_letter.get(col_name)
        if col_letter:
            for row_num in range(2, max_row_selector + 1):
                cell = scenario_selector_sheet[f"{col_letter}{row_num}"]
                cell.number_format = '#,##0'

    #########################################
    # 6) Create the Scenario Reports sheet
    #########################################
    if 'Scenario Reports' not in workbook.sheetnames:
        scenario_reports_sheet = workbook.create_sheet('Scenario Reports')
        logger.info("'Scenario Reports' sheet created.")
    else:
        scenario_reports_sheet = workbook['Scenario Reports']
        logger.info("'Scenario Reports' sheet already exists.")

    starting_row = 4
    unique_suppliers = data[column_mapping['Supplier Name']].unique()
    num_suppliers = len(unique_suppliers)
    if grouping_column_raw not in customizable_reference_df.columns:
        st.error(f"Grouping column '{grouping_column_raw}' not found in merged data.")
        logger.error(f"Grouping column '{grouping_column_raw}' not found in merged data.")
        return

    # Create scenario_reports_df from 'Customizable Reference'
    scenario_reports_df = customizable_reference_df[
        [column_mapping['Bid ID'], grouping_column_raw, column_mapping['Supplier Name']]
    ].copy()
    unique_groups = scenario_reports_df[grouping_column_raw].dropna().unique()

    # If 'Scenario Selector' doesn't exist, create minimal version
    if 'Scenario Selector' not in workbook.sheetnames:
        scenario_selector_sheet = workbook.create_sheet('Scenario Selector')
        headers = [
            'Bid ID', grouping_column_raw, column_mapping['Supplier Name'], 'Awarded Supplier Price',
            'Awarded Supplier Capacity', 'Bid Volume', 'Baseline Price', 'Savings'
        ]
        for col_num, hdr in enumerate(headers, start=1):
            cell = scenario_selector_sheet.cell(row=1, column=col_num, value=hdr)
            cell.font = Font(bold=True)
        logger.info("'Scenario Selector' sheet created with minimal headers.")
    else:
        scenario_selector_sheet = workbook['Scenario Selector']
        scenario_selector_headers = [cell.value for cell in scenario_selector_sheet[1]]
        logger.info("'Scenario Selector' sheet already exists.")

    # Detect grouping column in 'Scenario Selector'
    if grouping_column_mapped in scenario_selector_headers:
        column_offset = 1
        logger.info(f"Grouping column '{grouping_column_mapped}' found in 'Scenario Selector'. Shifting columns by 1.")
    else:
        column_offset = 0
        logger.info("No grouping column found in 'Scenario Selector'. No shift applied to references.")

    # Helper function to shift columns ...
    def shift_column(col_letter, scenario_selector_sheet, header_row=1):
        header_cells = scenario_selector_sheet[header_row]
        header_col_count = sum(1 for cell in header_cells if cell.value is not None)
        if header_col_count == 13:
            offset = 1
            logger.info(f"13 column headers in 'Scenario Selector'. Shift columns by 1.")
        elif header_col_count == 12:
            offset = 0
            logger.info(f"12 column headers in 'Scenario Selector'. No shift.")
        else:
            offset = 0
            logger.warning(f"Unexpected column count {header_col_count}. No shift applied.")
        try:
            col_idx = column_index_from_string(col_letter)
        except ValueError:
            logger.error(f"Invalid column letter: {col_letter}")
            raise ValueError(f"Invalid column letter: {col_letter}")

        new_idx = col_idx + offset
        if not 1 <= new_idx <= 16384:
            logger.error(f"Shifted column index {new_idx} is out of range.")
            raise ValueError(f"Shifted column index {new_idx} out of Excel range.")
        new_col_letter = get_column_letter(new_idx)
        logger.debug(f"Column '{col_letter}' shifted to '{new_col_letter}'.")
        return new_col_letter



    def limit_rows_in_column(col_ref: str, first_row: int = 2, last_row: int = 999) -> str:
        """
        Takes a column reference like '$G:$G' and returns '$G$2:$G$999'.
        If 'col_ref' doesn't match the pattern of '$LETTER:$LETTER', we return it unchanged.
        """
        # This regex looks for something like '$G:$G' or 'G:G' capturing just the letter(s).
        match = re.match(r'^\$?([A-Z]+)\$?:\$?([A-Z]+)$', col_ref)
        if not match:
            # Not in the pattern we expect, return as-is
            return col_ref

        # Typically group(1) == group(2) if it's something like '$G:$G'
        col_letters_1, col_letters_2 = match.groups()
        if col_letters_1 != col_letters_2:
            # For safety, just handle the left column
            pass

        # Use the first match's letters
        col_letters = col_letters_1
        # Build the final string, e.g. '$G$2:$G$999'
        return f"${col_letters}${first_row}:${col_letters}${last_row}"


    # For each grouping
    for group in unique_groups:
        scenario_reports_sheet[f"A{starting_row}"] = group
        scenario_reports_sheet[f"A{starting_row}"].font = Font(bold=True)
        headers = [
            'Supplier Name', 'Awarded Volume', '% of Business',
            'Baseline Avg', 'Avg Bid Price', '%Δ b/w Baseline and Avg Bid', 'RFP Savings'
        ]
        for col_num, hdr in enumerate(headers, start=1):
            c = scenario_reports_sheet.cell(row=starting_row + 1, column=col_num, value=hdr)
            c.font = Font(bold=True)

        # Insert Formula for Supplier Name in the row below
        supplier_name_cell = f"A{starting_row + 2}"
        group_label_cell = f"'Scenario Reports'!$A${starting_row}"


        try:
            # Original references
            original_supplier_name_col = 'G'
            original_group_col = 'B'
            adjusted_supplier_name_col = shift_column(original_supplier_name_col, scenario_selector_sheet)
            adjusted_group_col = shift_column(original_group_col, scenario_selector_sheet)

                        # Suppose shift_column() returned "$G:$G"
            adjusted_supplier_name_col = shift_column(original_supplier_name_col, scenario_selector_sheet)

            # Then we replace entire-column with row-limited references
            adj_supplier_range = limit_rows_in_column(adjusted_supplier_name_col, first_row=2, last_row=999)
            adj_group_range = limit_rows_in_column(adjusted_group_col,first_row=2, last_row=999)

            formula_supplier_name = (
                f"=IFERROR(UNIQUE("
                f"FILTER('Scenario Selector'!{adj_supplier_range},"
                f"('Scenario Selector'!{adj_supplier_range}<>\"\") * "
                f"('Scenario Selector'!{adj_group_range}={group_label_cell})"
                f")"
                f"), \"\")"
            )
            scenario_reports_sheet[supplier_name_cell].value = formula_supplier_name
            logger.info(f"Assigned formula to {supplier_name_cell}: {formula_supplier_name}")
        except Exception as e:
            logger.error(f"Failed to assign formula to {supplier_name_cell}: {e}")
            st.error(f"An error occurred while assigning formula to {supplier_name_cell}: {e}")

        awarded_volume_cell = f"B{starting_row + 2}"
        percent_business_cell = f"C{starting_row + 2}"
        avg_baseline_price_cell = f"D{starting_row + 2}"
        avg_bid_price_cell = f"E{starting_row + 2}"
        percent_delta_cell = f"F{starting_row + 2}"
        rfp_savings_cell = f"G{starting_row + 2}"

        try:
            # Original references for others
            original_awarded_volume_col = 'I'
            original_bid_volume_col = 'I'
            original_bid_price_col = 'D'
            original_avg_bid_price_col = 'H'
            original_savings_col = 'L'

            adjusted_awarded_volume_col = shift_column(original_awarded_volume_col, scenario_selector_sheet)
            adjusted_bid_volume_col = shift_column(original_bid_volume_col, scenario_selector_sheet)
            adjusted_bid_price_col = shift_column(original_bid_price_col, scenario_selector_sheet)
            adjusted_avg_bid_price_col = shift_column(original_avg_bid_price_col, scenario_selector_sheet)
            adjusted_savings_col = shift_column(original_savings_col, scenario_selector_sheet)

            # Awarded Volume
            formula_awarded_volume = (
                f"=IF({supplier_name_cell}=\"\", \"\", SUMIFS('Scenario Selector'!${adjusted_awarded_volume_col}:${adjusted_awarded_volume_col}, "
                f"'Scenario Selector'!${original_group_col}:${original_group_col}, {group_label_cell}, "
                f"'Scenario Selector'!${adjusted_supplier_name_col}:${adjusted_supplier_name_col}, {supplier_name_cell}))"
            )
            scenario_reports_sheet[awarded_volume_cell].value = formula_awarded_volume

            # % of Business
            formula_percent_business = (
                f"=IF({awarded_volume_cell}=0, \"\", {awarded_volume_cell}/SUMIFS('Scenario Selector'!${adjusted_awarded_volume_col}:${adjusted_awarded_volume_col}, "
                f"'Scenario Selector'!${original_group_col}:${original_group_col}, {group_label_cell}))"
            )
            scenario_reports_sheet[percent_business_cell].value = formula_percent_business

            # Avg Baseline Price
            formula_avg_baseline_price = (
                f"=IF({supplier_name_cell}=\"\", \"\", AVERAGEIFS('Scenario Selector'!${adjusted_bid_price_col}:{adjusted_bid_price_col}, "
                f"'Scenario Selector'!${original_group_col}:${original_group_col}, {group_label_cell}, "
                f"'Scenario Selector'!${adjusted_supplier_name_col}:{adjusted_supplier_name_col}, {supplier_name_cell}))"
            )
            scenario_reports_sheet[avg_baseline_price_cell].value = formula_avg_baseline_price

            # Avg Bid Price
            formula_avg_bid_price = (
                f"=IF({supplier_name_cell}=\"\", \"\", AVERAGEIFS('Scenario Selector'!${adjusted_avg_bid_price_col}:{adjusted_avg_bid_price_col}, "
                f"'Scenario Selector'!${original_group_col}:{original_group_col}, {group_label_cell}, "
                f"'Scenario Selector'!${adjusted_supplier_name_col}:{adjusted_supplier_name_col}, {supplier_name_cell}))"
            )
            scenario_reports_sheet[avg_bid_price_cell].value = formula_avg_bid_price

            # % Delta
            formula_percent_delta = (
                f"=IF(AND({avg_baseline_price_cell}>0, {avg_bid_price_cell}>0), "
                f"({avg_baseline_price_cell}-{avg_bid_price_cell})/{avg_baseline_price_cell}, \"\")"
            )
            scenario_reports_sheet[percent_delta_cell].value = formula_percent_delta

            # RFP Savings
            formula_rfp_savings = (
                f"=IFERROR(IF({supplier_name_cell}=\"\", \"\", SUMIFS('Scenario Selector'!${adjusted_savings_col}:${adjusted_savings_col}, "
                f"'Scenario Selector'!${original_group_col}:${original_group_col}, {group_label_cell}, "
                f"'Scenario Selector'!${adjusted_supplier_name_col}:${adjusted_supplier_name_col}, {supplier_name_cell})),\"\")"
            )
            scenario_reports_sheet[rfp_savings_cell].value = formula_rfp_savings

            logger.info(f"Successfully assigned formulas to columns B-G in row {starting_row + 2}")
        except Exception as e:
            logger.error(f"Failed to assign formulas to columns B-G in row {starting_row + 2}: {e}")
            st.error(f"An error occurred while assigning formulas to columns B-G in row {starting_row + 2}: {e}")

        # Advance the starting row
        max_suppliers_per_group = 10
        starting_row += 2 + max_suppliers_per_group + 3  # offset

        # Add drop-down to Scenario Reports (cell A1)
        try:
            dv_scenario = DataValidation(type="list", formula1="'Scenario Converter'!$B$1:$H$1", allow_blank=True)
            scenario_reports_sheet.add_data_validation(dv_scenario)
            dv_scenario.add(scenario_reports_sheet['A1'])
            # Set the default value in A1 to whatever is in 'Scenario Converter'!B1:
            scenario_reports_sheet['A1'].value = "='Scenario Converter'!B1"
            logger.info("Scenario Reports sheet created with drop-down in cell A1.")
        except Exception as e:
            st.error(f"Error adding drop-down to Scenario Reports sheet: {e}")
            logger.error(f"Error adding drop-down to Scenario Reports sheet: {e}")

        logger.info(f"Advanced starting row to {starting_row}")

    logger.info("Customizable Analysis processing completed.")


# Bid Coverage Reporting

# Function for Competitiveness Report
def competitiveness_report(data, column_mapping, group_by_field):
    """Generate Competitiveness Report with corrected calculations."""
    logger.info(f"Generating Competitiveness Report grouped by {group_by_field}.")

    # Extract column names from column_mapping
    bid_price_col = column_mapping['Bid Price']
    bid_id_col = column_mapping['Bid ID']
    incumbent_col = column_mapping['Incumbent']
    supplier_name_col = 'Awarded Supplier'  # Use 'Awarded Supplier' directly

    # Prepare data
    suppliers = data[supplier_name_col].unique()
    total_suppliers = len(suppliers)

    # Treat bids with Bid Price NaN or 0 as 'No Bid'
    data['Valid Bid'] = data[bid_price_col].notna() & (data[bid_price_col] != 0)

    grouped = data.groupby(group_by_field)
    report_rows = []

    for group, group_data in grouped:
        unique_bid_ids = group_data[bid_id_col].unique()
        total_bid_ids = len(unique_bid_ids)
        possible_bids = total_suppliers * total_bid_ids

        bids_received = group_data[group_data['Valid Bid']].shape[0]

        bid_ids_with_no_bids = total_bid_ids - group_data[group_data['Valid Bid']][bid_id_col].nunique()

        bid_ids_multiple_bids = group_data[group_data['Valid Bid']].groupby(bid_id_col)[supplier_name_col].nunique()
        percent_multiple_bids = (bid_ids_multiple_bids > 1).sum() / total_bid_ids * 100 if total_bid_ids > 0 else 0

        # Incumbent not bidding
        bid_ids_incumbent_no_bid = []
        for bid_id in unique_bid_ids:
            bid_rows = group_data[group_data[bid_id_col] == bid_id]
            incumbent = bid_rows[incumbent_col].iloc[0]
            incumbent_bid = bid_rows[(bid_rows[supplier_name_col] == incumbent) & (bid_rows['Valid Bid'])]
            if incumbent_bid.empty:
                bid_ids_incumbent_no_bid.append(bid_id)
        num_incumbent_no_bid = len(bid_ids_incumbent_no_bid)
        bid_ids_incumbent_no_bid_list = ', '.join(map(str, bid_ids_incumbent_no_bid))

        report_rows.append({
            'Group': group,
            '# of Possible Bids': possible_bids,
            '# of Bids Received': bids_received,
            'Bid IDs with No Bids': bid_ids_with_no_bids,
            '% of Bid IDs with Multiple Bids': f"{percent_multiple_bids:.0f}%",
            '# of Bid IDs Where Incumbent Did Not Bid': num_incumbent_no_bid,
            'List of Bid IDs Where Incumbent Did Not Bid': bid_ids_incumbent_no_bid_list
        })

    report_df = pd.DataFrame(report_rows)
    return report_df

# Function for Supplier Coverage Report
def supplier_coverage_report(data, column_mapping, group_by_field):
    """Generate Supplier Coverage Report with All Bids and grouped tables."""
    logger.info(f"Generating Supplier Coverage Report grouped by {group_by_field}.")

    # Extract column names from column_mapping
    bid_price_col = column_mapping['Bid Price']
    bid_id_col = column_mapping['Bid ID']
    supplier_name_col = 'Awarded Supplier'  # Use 'Awarded Supplier' directly

    # Treat bids with Bid Price NaN or 0 as 'No Bid'
    data['Valid Bid'] = data[bid_price_col].notna() & (data[bid_price_col] != 0)

    total_bid_ids = data[bid_id_col].nunique()
    suppliers = data[supplier_name_col].unique()
    all_bids_rows = []
    for supplier in suppliers:
        bids_provided = data[(data[supplier_name_col] == supplier) & (data['Valid Bid'])][bid_id_col].nunique()
        coverage = (bids_provided / total_bid_ids) * 100 if total_bid_ids > 0 else 0
        all_bids_rows.append({
            'Supplier': supplier,
            '# of Bid IDs': total_bid_ids,
            '# of Bids Provided': bids_provided,
            '% Coverage': f"{coverage:.0f}%"
        })
    all_bids_df = pd.DataFrame(all_bids_rows)

    # Grouped Tables
    grouped_tables = {}
    groups = data[group_by_field].unique()
    for group in groups:
        group_data = data[data[group_by_field] == group]
        group_total_bid_ids = group_data[bid_id_col].nunique()
        group_rows = []
        for supplier in suppliers:
            bids_provided = group_data[(group_data[supplier_name_col] == supplier) & (group_data['Valid Bid'])][bid_id_col].nunique()
            coverage = (bids_provided / group_total_bid_ids) * 100 if group_total_bid_ids > 0 else 0
            group_rows.append({
                'Supplier': supplier,
                '# of Bid IDs': group_total_bid_ids,
                '# of Bids Provided': bids_provided,
                '% Coverage': f"{coverage:.0f}%"
            })
        group_df = pd.DataFrame(group_rows)
        grouped_tables[f"Supplier Coverage - {group}"] = group_df

    return {'Supplier Coverage - All Bids': all_bids_df, **grouped_tables}

# Function for Facility Coverage Report
def facility_coverage_report(data, column_mapping, group_by_field):
    """Generate Facility Coverage Report grouped by the specified field."""
    logger.info(f"Generating Facility Coverage Report grouped by {group_by_field}.")

    facility_col = column_mapping['Facility']
    supplier_name_col = 'Awarded Supplier'  # Use 'Awarded Supplier' directly
    bid_price_col = column_mapping['Bid Price']
    bid_id_col = column_mapping['Bid ID']

    facilities = data[facility_col].unique()
    suppliers = data[supplier_name_col].unique()
    report = pd.DataFrame({'Supplier': suppliers})
    report.set_index('Supplier', inplace=True)

    # Treat bids with Bid Price NaN or 0 as 'No Bid'
    data['Valid Bid'] = data[bid_price_col].notna() & (data[bid_price_col] != 0)

    for facility in facilities:
        facility_bids = data.loc[(data[facility_col] == facility) & (data['Valid Bid'])]
        total_bid_ids = data[data[facility_col] == facility][bid_id_col].nunique()
        coverage = facility_bids.groupby(supplier_name_col)[bid_id_col].nunique() / total_bid_ids
        coverage = coverage.reindex(suppliers).fillna(0) * 100  # Ensure alignment with suppliers
        report[facility] = coverage
    report.reset_index(inplace=True)
    return report

# Function to handle Bid Coverage Report
def bid_coverage_report(data, column_mapping, variations, group_by_field):
    """Generate Bid Coverage Reports based on selected variations and grouping."""
    logger.info(f"Running Bid Coverage Report with variations: {variations} and grouping by {group_by_field}.")
    reports = {}
    if "Competitiveness Report" in variations:
        competitiveness = competitiveness_report(data, column_mapping, group_by_field)
        reports['Competitiveness Report'] = competitiveness
        logger.info("Competitiveness Report generated.")
    if "Supplier Coverage" in variations:
        supplier_coverage = supplier_coverage_report(data, column_mapping, group_by_field)
        reports.update(supplier_coverage)  # Include all tables
        logger.info("Supplier Coverage Report generated.")
    if "Facility Coverage" in variations:
        facility_coverage = facility_coverage_report(data, column_mapping, group_by_field)
        reports['Facility Coverage'] = facility_coverage
        logger.info("Facility Coverage Report generated.")
    return reports
<|MERGE_RESOLUTION|>--- conflicted
+++ resolved
@@ -1,13 +1,5 @@
 import pandas as pd
 from .config import logger
-<<<<<<< HEAD
-import numpy as np
-
-# Scenario Analysis
-
-import numpy as np  # Ensure this import is present to handle np.nan
-import pandas as pd  # Make sure you have imported pandas as well
-=======
 from io import BytesIO
 from openpyxl.utils import get_column_letter, column_index_from_string
 from openpyxl.worksheet.datavalidation import DataValidation
@@ -17,13 +9,10 @@
 # Scenario Analysis
 
 
->>>>>>> 580ce789
 
 def add_missing_bid_ids(best_of_best_excl_df, original_merged_data, column_mapping, sheet_name):
     """
     Add missing Bid IDs to the analysis results by creating 'Unallocated' rows.
-<<<<<<< HEAD
-=======
 
     This version uses pd.concat instead of the deprecated DataFrame.append().
     
@@ -107,8 +96,7 @@
     return best_of_best_excl_df
 
     """
-    Add missing Bid IDs to the analysis results.
->>>>>>> 580ce789
+    Add missing Bid IDs to the analysis results by creating 'Unallocated' rows.
 
     This version uses pd.concat instead of the deprecated DataFrame.append().
     
@@ -178,20 +166,60 @@
             'Baseline Savings': np.nan,
             'Current Price Savings': np.nan
         }
-
-        # Convert row_dict into a DataFrame
-        row_df = pd.DataFrame([row_dict])
-        # Concat the new row onto the existing DataFrame
-        best_of_best_excl_df = pd.concat([best_of_best_excl_df, row_df], ignore_index=True)
-
-        logger.debug(
-            f"[{sheet_name}] Added unallocated row for missing Bid ID {bid_id}, "
-            f"Baseline Spend={baseline_spend}."
-        )
-
+        best_of_best_excl_df = best_of_best_excl_df.append(row_dict, ignore_index=True)
+        logger.debug(f"Added unallocated Bid ID {bid_id} to the analysis.")
+    
     return best_of_best_excl_df
 
-
+    """Add missing bid IDs to the analysis output with baseline info and 'Unallocated'."""
+    # Extract required column names from the mapping
+    bid_id_col = column_mapping['Bid ID']
+    bid_volume_col = column_mapping['Bid Volume']
+    baseline_price_col = column_mapping['Baseline Price']
+    facility_col = column_mapping['Facility']
+    incumbent_col = column_mapping['Incumbent']
+
+    # Identify missing bid IDs in the analysis data
+    missing_bid_ids = original_df[~original_df[bid_id_col].isin(analysis_df[bid_id_col])]
+
+    # Ensure we only have one row per missing Bid ID
+    missing_bid_ids = missing_bid_ids.drop_duplicates(subset=[bid_id_col])
+
+    # Fill missing bid IDs with baseline data and 'Unallocated' in the award sections
+    if not missing_bid_ids.empty:
+        missing_rows = []
+        for _, row in missing_bid_ids.iterrows():
+            bid_id = row[bid_id_col]
+            bid_volume = row[bid_volume_col]
+            baseline_price = row[baseline_price_col]
+            baseline_spend = bid_volume * baseline_price
+            facility = row[facility_col]
+            incumbent = row[incumbent_col]
+
+            missing_row = {
+                'Bid ID': bid_id,
+                'Bid ID Split': 'A',
+                'Facility': facility,
+                'Incumbent': incumbent,
+                'Baseline Price': baseline_price,
+                'Bid Volume': bid_volume,
+                'Baseline Spend': baseline_spend,
+                'Awarded Supplier': 'Unallocated',
+                'Awarded Supplier Price': None,
+                'Awarded Volume': None,
+                'Awarded Supplier Spend': None,
+                'Awarded Supplier Capacity': None,
+                'Savings': None
+            }
+            missing_rows.append(missing_row)
+            logger.debug(f"Added missing Bid ID {bid_id} back into analysis.")
+
+        missing_df = pd.DataFrame(missing_rows)
+
+        # Concatenate missing_df to analysis_df
+        analysis_df = pd.concat([analysis_df, missing_df], ignore_index=True)
+
+    return analysis_df
 
 def as_is_analysis(data, column_mapping):
     """Perform 'As-Is' analysis with normalized fields, including Current Price Savings."""
